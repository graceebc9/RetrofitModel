import pandas as pd
import numpy as np
import logging
from dataclasses import dataclass, field
from typing import Dict, List, Optional, Any
import numpy as np
<<<<<<< HEAD
from .RetrofitPackages import get_intervention_list 

=======
 
from typing import Dict
import numpy as np
>>>>>>> 871ceddd

# # Add logger at the top of your module
# logger = logging.getLogger(__name__)



from .BuildingCharacteristics import BuildingCharacteristics 

@dataclass
class RetrofitEnergy:
    """Enhanced configuration with Monte Carlo cost sampling."""
    
    # Improvement factor for solid wall vs cavity wall (default 10% better)
    solid_wall_internal_improvement_factor: float = 0.2
    solid_wall_external_improvement_factor: float = 0.3
    
    solar_regional_multiplier: Dict[str, float] = field(default_factory=lambda: {
        # high sun regions 
        'SW': 1.20,  # South West            
        'SE': 1.20,            
        'EE': 1.2,
        # mid region 
        'LN': 1.00,  # London
        'EM': 1.00,  # East Midlands
        'WM': 1.00,  # West Midlands
        
        # low sun regions 
        'YH': 0.8,  # Yorkshire and Humber
        'NW': 0.8,  # North West
        'NE': 0.8,  # North East
        'WA': 0.8,  # Wales
    }) 
    
    def __post_init__(self):
        """Generate solid wall configs after initialization."""
        # Generate solid wall configurations from cavity wall
        cavity_config = self.energysaving_uncertainty_parameters['cavity_wall_percentile']
        
        # Create solid internal wall config
        self.energysaving_uncertainty_parameters['solid_wall_internal_percentile'] = \
            self._create_solid_wall_config(cavity_config, self.solid_wall_internal_improvement_factor)
        
        # Create solid external wall config
        self.energysaving_uncertainty_parameters['solid_wall_external_percentile'] = \
            self._create_solid_wall_config(cavity_config, self.solid_wall_external_improvement_factor)
    
    def _create_solid_wall_config(self, cavity_wall_config: Dict, improvement_factor: float) -> Dict:
        """
        Create solid wall config from cavity wall config.
        
        Args:
            cavity_wall_config: The cavity wall configuration dict
            improvement_factor: Factor by which solid wall performs better
                               - Positive means are reduced by this factor
                               - Negative means are increased (more negative) by this factor
        
        Returns:
            Dictionary with solid wall configuration
        """
        solid_wall_config = {
            'distribution': cavity_wall_config['distribution'],
            'gas': {}
        }
        
        for percentile, params in cavity_wall_config['gas'].items():
            mean = params['mean']
            
            # Apply improvement: reduce positive, increase magnitude of negative
            if mean >= 0:
                adjusted_mean = mean * (1 - improvement_factor)
            else:
                adjusted_mean = mean * (1 + improvement_factor)
            
            solid_wall_config['gas'][percentile] = {
                'mean': adjusted_mean,
                'sd': params['sd']  # Keep SD the same
            }
        
        return solid_wall_config
    
    # percentiel ones are from diaz anadaon paper on pecentiles 
    energysaving_uncertainty_parameters: Dict[str, Dict[str, Any]] = field(default_factory=lambda: {
        'joint_loft_wall_add': {'distribution': 'None',
                                       },  
        'joint_loft_wall_decay': {'distribution': 'None',
                                       },  
        'joint_heat_ins_add': {'distribution': 'None',
                                       },  
        'joint_heat_ins_decay': {'distribution': 'None',
                                       },  
        'joint_loft_wall_floor_decay': {'distribution': 'None',
                                       },  
        
        'loft_percentile': {
            'distribution': 'normal',
            'gas': {
                0: {'mean': 0.11794812, 'sd': 0.86019675},
                1: {'mean': 0.02333679, 'sd': 0.46902747},
                2: {'mean': -0.02471, 'sd': 0.37714685},
                3: {'mean': -0.0476622, 'sd': 0.31667587},
                4: {'mean': -0.0629936, 'sd': 0.28913223},
                5: {'mean': -0.0781211, 'sd': 0.20514012},
                6: {'mean': -0.0929435, 'sd': 0.20214586},
                7: {'mean': -0.1048867, 'sd': 0.20783682},
                8: {'mean': -0.1113446, 'sd': 0.23797363},
                9: {'mean': -0.110213, 'sd': 0.38473549}
            }
        },
        'cavity_wall_percentile': {
            'distribution': 'normal',
            'gas': {
                0: {'mean': 0.1059182, 'sd': 0.89226159},
                1: {'mean': 0.02026381, 'sd': 0.5013025},
                2: {'mean': -0.023164, 'sd': 0.36765047},
                3: {'mean': -0.0518756, 'sd': 0.32145214},
                4: {'mean': -0.0752905, 'sd': 0.21262479},
                5: {'mean': -0.0975109, 'sd': 0.19887291},
                6: {'mean': -0.1179157, 'sd': 0.19147565},
                7: {'mean': -0.1360034, 'sd': 0.19498504},
                8: {'mean': -0.1537655, 'sd': 0.20694392},
                9: {'mean': -0.1738108, 'sd': 0.37280598}
            }
        },
        # Note: solid_internal_percentile and solid_external_percentile 
        # will be auto-generated in __post_init__

        'heat_pump_percentile': {
            'distribution': 'normal',
            'gas': {
                0: {'mean': -0.70, 'sd': 0.50},
                1: {'mean': -0.80, 'sd': 0.40},
                2: {'mean': -0.85, 'sd': 0.35},
                3: {'mean': -0.90, 'sd': 0.30},
                4: {'mean': -0.92, 'sd': 0.28},
                5: {'mean': -0.95, 'sd': 0.25},
                6: {'mean': -0.96, 'sd': 0.26},
                7: {'mean': -0.97, 'sd': 0.28},
                8: {'mean': -0.98, 'sd': 0.32},
                9: {'mean': -0.99, 'sd': 0.45}
            },
            'electricity': {
                0: {'mean': 0.65, 'sd': 0.45},
                1: {'mean': 0.58, 'sd': 0.35},
                2: {'mean': 0.55, 'sd': 0.30},
                3: {'mean': 0.52, 'sd': 0.27},
                4: {'mean': 0.50, 'sd': 0.25},
                5: {'mean': 0.48, 'sd': 0.22},
                6: {'mean': 0.46, 'sd': 0.24},
                7: {'mean': 0.42, 'sd': 0.26},
                8: {'mean': 0.38, 'sd': 0.30},
                9: {'mean': 0.37, 'sd': 0.42}
            }
        } , 

                
        'solar_pv':{
         'distribution': 'triangular',
            'kwh_per_m': {
                'min': 100,
                'mode': 200,
                'max': 300,
            }
        },
        'loft_insulation': {
            'distribution': 'triangular',
            'gas': {
                'min': 0.039,
                'mode': 0.039,
                'max': 0.17,
            },
            'electricity': {
                'min': 0.0,
                'mode': 0.0,
                'max': 0.0,
            },
            'confidence': 'high'
        },
        'cavity_wall_insulation': {
            'distribution': 'triangular',
            'gas': {
                'min': 0.073,
                'mode': 0.082,
                'max': 0.155,
            },
            'electricity': {
                'min': 0.0,
                'mode': 0.0,
                'max': 0.0,
            },
            'confidence': 'high'
        },
        # 'internal_wall_insulation': {
        #     'distribution': 'triangular',
        #     'gas': {
        #         'min': 0.132,
        #         'mode': 0.132,
        #         'max': 0.68,
        #     },
        #     'electricity': {
        #         'min': 0.0,
        #         'mode': 0.0,
        #         'max': 0.0,
        #     },
        #     'confidence': 'medium'
        # },
        # 'external_wall_insulation': {
        #     'distribution': 'triangular',
        #     'gas': {
        #         'min': 0.132,
        #         'mode': 0.132,
        #         'max': 0.68,
        #     },
        #     'electricity': {
        #         'min': 0.0,
        #         'mode': 0.0,
        #         'max': 0.0,
        #     },
        #     'confidence': 'medium'
        # },

        'floor_insulation': {
            'distribution': 'triangular',
            'gas': {
                'min': 0.088,
                'mode': 0.169,
                'max': 0.25,
            },
            'electricity': {
                'min': 0.0,
                'mode': 0.0,
                'max': 0.0,
            },
            'confidence': 'medium'
        },
        'window_upgrades': {
            'distribution': 'triangular',
            'gas': {
                'min': 0.056,
                'mode': 0.104,
                'max': 0.153,
            },
            'electricity': {
                'min': 0.0,
                'mode': 0.0,
                'max': 0.0,
            },
            'confidence': 'medium'
        },
        # 'heat_pump_upgrade': {
        #     'distribution': 'triangular',
        #     'gas': {
        #         'min': 0.90,
        #         'mode': 0.95,
        #         'max': 0.98,
        #     },
        #     'electricity': {
        #         'min': -0.60,  # Negative = increase
        #         'mode': -0.50,
        #         'max': -0.40,
        #     },
        #     'confidence': 'medium'
        # },
 
        'double_glazing': {
            'distribution': 'triangular',
            'gas': {
                'min': 0.056,
                'mode': 0.104,
                'max': 0.153,
            },
            'electricity': {
                'min': 0.0,
                'mode': 0.0,
                'max': 0.0,
            },
            'confidence': 'medium'
        },
        'deep_retrofit_estimate': {
            'distribution': 'triangular',
            'gas': {
                'min': 0.55,
                'mode': 0.77,
                'max': 0.99,
            },
            'electricity': {
                'min': 0.20,
                'mode': 0.50,
                'max': 0.70,
            },
            'confidence': 'medium'
        },
    })
 
  
    def sample_join_savings(self,
                            intervention: str,  # Package name like 'loft_and_wall_installation'
                            avg_gas_percentile: str,
                            wall_type: str, 
                            n_samples: int = 1000,
                            
                        ) -> Dict[str, np.ndarray]:
        """
        Sample savings from multiple percentile-based interventions in a package and combine them.
        
        Parameters:
        -----------
        intervention : str
            Package name from retrofit_packages (e.g., 'loft_and_wall_installation')
        avg_gas_percentile : str
            Building's gas percentile (0-9)
        wall_type : str
            Type of wall intervention
        n_samples : int
            Number of Monte Carlo samples
        method : str
            Combination method: 'additive' or 'decay'
            - 'additive': simple sum of savings
            - 'decay': multiplicative combination using (1-x)(1-y) logic
            
        Returns:
        --------
        Dict with 'gas' key containing combined samples. 
        If heat_pump or solar in interventions, also includes 'electricity' key.
        """
        interventions_list = get_intervention_list(wall_type, joint_intervention= intervention)

        
        if 'add' in intervention:
            method = 'additive'
        elif 'decay' in intervention:
            method = 'decay'
        else:
            raise Exception('Method of joint not defined in intervention name: ', intervention)
        


        if not str(avg_gas_percentile).isnumeric():
            raise ValueError(f'Percentile must be numeric, got: {avg_gas_percentile}')
        
        percentile_key = int(avg_gas_percentile)
        
  
        
        # Check if we need to process electricity
        include_electricity = any('heat_pump' in interv or 'solar' in interv 
                                for interv in interventions_list)
        
        # Initialize for gas (and electricity if needed) based on method
        if method == 'additive':
            combined_gas = np.zeros(n_samples)
            if include_electricity:
                combined_elec = np.zeros(n_samples)
        elif method == 'decay':
            # Start with 1.0 (representing remaining energy usage fraction)
            remaining_gas = np.ones(n_samples)
            if include_electricity:
                remaining_elec = np.ones(n_samples)
        else:
            raise ValueError(f"Method must be 'additive' or 'decay', got: {method}")
        
        # Sample from each intervention in the package and combine
        for single_intervention in interventions_list:
            # Check if intervention exists
            if single_intervention not in self.energysaving_uncertainty_parameters:
                raise KeyError(f'No data for intervention: {single_intervention}')
            
            # Check if percentile exists for gas
            if percentile_key not in self.energysaving_uncertainty_parameters[single_intervention]['gas']:
                raise KeyError(f'No gas data for percentile {percentile_key} in intervention {single_intervention}')
            
            # Get gas distribution parameters and sample
            gas_params = self.energysaving_uncertainty_parameters[single_intervention]['gas'][percentile_key]
            gas_samples = np.random.normal(
                gas_params['mean'],
                gas_params['sd'],
                size=n_samples
            )
              # CLIP INDIVIDUAL SAMPLES BEFORE COMBINING
            gas_samples = np.clip(gas_samples, a_min=-1, a_max=1)
        
            
            # Sample from electricity if we're including it
            if include_electricity:
                if ('heat_pump' in single_intervention or 'solar' in single_intervention):
                    # This intervention should have electricity data
                    if 'electricity' in self.energysaving_uncertainty_parameters[single_intervention]:
                        if percentile_key in self.energysaving_uncertainty_parameters[single_intervention]['electricity']:
                            elec_params = self.energysaving_uncertainty_parameters[single_intervention]['electricity'][percentile_key]
                            elec_samples = np.random.normal(
                                elec_params['mean'],
                                elec_params['sd'],
                                size=n_samples
                            )
                        else:
                            raise KeyError(f'No electricity data for percentile {percentile_key} in intervention {single_intervention}')
                    else:
                        raise KeyError(f'No electricity data for intervention: {single_intervention}')
                else:
                    # Non-electric intervention (loft, wall) - no electricity impact
                    elec_samples = np.zeros(n_samples)
            
            # Combine based on method
            if method == 'additive':
                combined_gas += gas_samples
                if include_electricity:
                    combined_elec += elec_samples
            elif method == 'decay':
                # Multiplicative decay: remaining = remaining * (1 - savings)
                remaining_gas *= (1 + gas_samples)
                if include_electricity:
                    remaining_elec *= (1 + elec_samples)
        
        # Calculate final combined samples
        if method == 'decay':
            # Convert remaining fraction back to total savings
            combined_gas =-( 1 - remaining_gas)
            if include_electricity:
                combined_elec =-( 1 - remaining_elec)
        
        # Clip combined results
        combined_gas = np.clip(combined_gas, a_min=-1, a_max=1)
        
        result = {'gas': combined_gas}
        
        if include_electricity:
            combined_elec = np.clip(combined_elec, a_min=-1, a_max=1)
            result['electricity'] = combined_elec
        
        return result

    def sample_heat_pump_savings(
        self,
        intervention: str,
        avg_gas_percentile: str,  # or int
        n_samples: int = 1000
    ) -> Dict[str, np.ndarray]:
        """Sample savings from normal distributions for gas and electricity.
        
        Returns:
            dict with 'gas' and 'electricity' keys, each containing np.ndarray of samples
        """
        
        if not str(avg_gas_percentile).isnumeric():
            raise ValueError(f'Percentile must be numeric, got: {avg_gas_percentile}')
        
        # Check if intervention exists in data
        if intervention not in self.energysaving_uncertainty_parameters:
            raise KeyError(f'No data for intervention: {intervention}')
        
        # Convert to int for dict lookup
        percentile_key = int(avg_gas_percentile)
        
        # Check if percentile exists for both gas and electricity
        if percentile_key not in self.energysaving_uncertainty_parameters[intervention]['gas']:
            raise KeyError(f'No gas data for percentile: {percentile_key}')
        
        if percentile_key not in self.energysaving_uncertainty_parameters[intervention]['electricity']:
            raise KeyError(f'No electricity data for percentile: {percentile_key}')
        
        # Get distribution parameters
        gas_params = self.energysaving_uncertainty_parameters[intervention]['gas'][percentile_key]
        elec_params = self.energysaving_uncertainty_parameters[intervention]['electricity'][percentile_key]
        
        # Sample from both distributions
        gas_savings = np.random.normal(
            gas_params['mean'],
            gas_params['sd'],
            size=n_samples
        )
        
        elec_savings = np.random.normal(
            elec_params['mean'],
            elec_params['sd'],
            size=n_samples
        )
        
        # Clip values to [-1, 1]
        gas_savings = np.clip(gas_savings, a_min=-1, a_max=1)
        elec_savings = np.clip(elec_savings, a_min=-1, a_max=1)
        
        return {
            'gas': gas_savings,
            'electricity': elec_savings
        }
    
    def sample_intervention_energy_savings_monte_carlo(self,
                                                   intervention: str,
                                                   building_chars: BuildingCharacteristics,
                                                wall_type: str , 
                                                
                                                #    typology: str,
                                                #    age_band: str,
                                                   region: str,
                                                   n_samples: int = 1000,
                                                   roof_scaling: float = 0.8 
                                                   ) -> np.ndarray:
        """
        Sample intervention energy savings using Monte Carlo simulation.
        
        Parameters:
        -----------
        intervention : str
            Name of the intervention
        building_chars : BuildingCharacteristics
            Building physical characteristics
        typology : str
            Building typology
        age_band : str
            Age band of the building
        region : str
            Regional code
        n_samples : int
            Number of Monte Carlo samples (default: 1000)
            
        Returns:
        --------
        np.ndarray : dict of gas and elec with samples 
        
    
        """
        # if typology is None or typology == 'None':
        #     raise ValueError(f"Invalid typology: {typology}")
        avg_gas_percentile = building_chars.avg_gas_percentile
        
        
        # Check if intervention exists in energy savings parameters
        if intervention not in self.energysaving_uncertainty_parameters:
            raise ValueError(f"Intervention '{intervention}' not found in energy savings parameters")
        
        # Get multipliers (if applicable for energy savings)
        # age_mult = self.age_band_multipliers.get(age_band, 1.0)
        # complexity_mult = self.typology_complexity.get(typology, 1.0)
        # regional_mult = self.get_regional_multiplier(region)
        
        # Sample energy savings using the uncertainty parameters
        if intervention == 'solar_pv':
            samples= self.calculate_solar_pv_impact_monte_carlo(
                    region=region,
                    scaled_roof_size=building_chars.solar_roof_area_estimate(roof_scaling), 
                    n_samples=n_samples )
        elif 'joint_' in intervention:
            samples= self.sample_join_savings(
                intervention=intervention, 
                    avg_gas_percentile=avg_gas_percentile,
                    n_samples=n_samples, wall_type = wall_type ,   )
            
        elif 'heat_pump' in intervention: 
            samples = self.sample_heat_pump_savings(
                 intervention=intervention, 
                    avg_gas_percentile=avg_gas_percentile,
                    n_samples=n_samples
            ) 
        elif 'percentile' in intervention:
            samples= self.sample_percentile_savings(
                intervention=intervention, 
                    avg_gas_percentile=avg_gas_percentile,
                    n_samples=n_samples )

        else:
            samples = self._sample_energy_savings(
                intervention=intervention,
                # building_chars=building_chars,
                # typology=typology,
                # age_band=age_band,
                # region=region,
                # regional_multiplier=regional_mult,
                # age_multiplier=age_mult,
                # complexity_multiplier=complexity_mult,
                n_samples=n_samples
            )
        
        return samples
    
    def calculate_solar_pv_impact_monte_carlo(
        self,
        region: str,
        scaled_roof_size: float,
        n_samples: int = 1000,
    ) -> Dict[str, np.ndarray]:
        """
        Calculate solar PV impact using Monte Carlo simulation.
        
        Parameters:
        -----------
        region : str
            Region code: LN, WM, EM, EE, SE, SW, NE, NW, WA, YH
        scaled_roof_size : float
            Roof size in square meters (used to derive system size)
        n_samples : int
            Number of Monte Carlo samples to generate (default: 1000)
            
        Returns:
        --------
        Dict with arrays of sampled values for each metric
        """
        # Define available system sizes and their roof requirements
        roof_to_system = {
            5: 1.0,
            10: 2.0,
            15: 3.0,
            20: 4.0,
            25: 5.0,
            30: 6.0
        }
        
        # Find the closest roof size (snap to nearest option)
        available_roof_sizes = np.array(list(roof_to_system.keys()))
        closest_roof_size = available_roof_sizes[np.argmin(np.abs(available_roof_sizes - scaled_roof_size))]
        # system_size_kwp = roof_to_system[closest_roof_size]
        
        # Get uncertainty parameters
        min_val = self.energysaving_uncertainty_parameters['solar_pv']['kwh_per_m']['min']
        mode_val = self.energysaving_uncertainty_parameters['solar_pv']['kwh_per_m']['mode']
        max_val = self.energysaving_uncertainty_parameters['solar_pv']['kwh_per_m']['max']
        
        # Sample from triangular distribution n_samples times
        base_kwh_per_m = np.random.triangular(min_val, mode_val, max_val, size=n_samples)
        
        # Get regional multiplier (default to 1.0 if not found)
        multiplier = self.regional_multipliers.get(region.upper(), 1.0)
        
        # Apply multiplier to base rate (vectorized)
        adjusted_kwh_per_m = base_kwh_per_m * multiplier
        
        # Calculate annual generation for all samples (vectorized)
        annual_generation_kwh = adjusted_kwh_per_m * closest_roof_size
        
        # Return arrays of samples
        return {
            'annual_generation_kwh': annual_generation_kwh,
            
            'adjusted_kwh_per_m': adjusted_kwh_per_m,
            'regional_multiplier': np.full(n_samples, multiplier),
            'matched_roof_size': np.full(n_samples, closest_roof_size)  # Show which size was matched
    
    
        }
    
   
    def sample_percentile_savings(
        self, 
        intervention: str, 
        avg_gas_percentile: str,  # or int, depending on your data structure
        n_samples: int = 1000
    ) -> np.ndarray:
        """Sample savings from normal distribution for given intervention and percentile."""
        
        if not str(avg_gas_percentile).isnumeric():
            raise ValueError(f'Percentile must be numeric, got: {avg_gas_percentile}')
        
        # Check if intervention/percentile exists in data
        if intervention not in self.energysaving_uncertainty_parameters:
            raise KeyError(f'No data for intervention: {intervention}')
        
        # Convert to int for dict lookup
        percentile_key = int(avg_gas_percentile)
        
        if percentile_key not in self.energysaving_uncertainty_parameters[intervention]['gas']:
            raise KeyError(f'No data for percentile: {percentile_key}')
        
        dist_params = self.energysaving_uncertainty_parameters[intervention]['gas'][percentile_key]
        
        # Sample from normal distribution
        savings = np.random.normal(
            dist_params['mean'], 
            dist_params['sd'], 
            size=n_samples
        )

        savings = np.clip(savings, a_min= -1,  a_max = 1)
        
        return savings
        



    def _sample_from_distribution(self,
                                dist_params: Dict[str, float],
                                dist_type: str,
                                n_samples: int,
                                random_state: np.random.RandomState) -> np.ndarray:
        """
        Helper function to sample from a distribution, handling edge cases.
        
        Parameters:
        -----------
        dist_params : dict
            Dictionary with 'min', 'mode', 'max' keys (or 'min', 'max' for uniform)
        dist_type : str
            Type of distribution ('triangular' or 'uniform')
        n_samples : int
            Number of samples to generate
        random_state : np.random.RandomState
            Random state for reproducibility
            
        Returns:
        --------
        np.ndarray : Array of sampled values
        """
        if dist_type == 'triangular':
            min_val = dist_params['min']
            mode_val = dist_params['mode']
            max_val = dist_params['max']
            
            return random_state.triangular(
                left=min_val,
                mode=mode_val,
                right=max_val,
                size=n_samples
            )
            
        elif dist_type == 'uniform':
            min_val = dist_params['min']
            max_val = dist_params['max']
         
            return random_state.uniform(
                low=min_val,
                high=max_val,
                size=n_samples
            )
        else:
            raise ValueError(f'Unknown distribution type: {dist_type}')
        
    def _sample_energy_savings(self, 
                          intervention: str, 
                          n_samples: int = 1,
                          random_state: Optional[np.random.RandomState] = None) -> Dict[str, np.ndarray]:
        """
        Sample energy savings for single intervention from uncertainty distribution.
        
        Parameters:
        -----------
        intervention : str
            Name of the intervention
        n_samples : int
            Number of samples to generate
        random_state : np.random.RandomState, optional
            Random state for reproducibility
            
        Returns:
        --------
        Dict[str, np.ndarray] : Dictionary with 'gas' and 'electricity' keys, 
                            each containing array of savings percentages 
                            (as decimals, e.g., 0.15 for 15%)
        """
        # Check that this is not solar_pv
        if intervention == 'solar_pv':
            raise ValueError(f"This function should not be used for solar_pv intervention")
        
        # Initialize random_state if None
        if random_state is None:
            random_state = np.random.RandomState()
        
        params = self.energysaving_uncertainty_parameters.get(intervention, {})
        
        if not params:
            raise ValueError(f"No uncertainty parameters found for intervention: {intervention}")
        
        dist_type = params.get('distribution', 'uniform')
        
        # Check if gas and electricity parameters exist
        if 'gas' not in params:
            raise ValueError(f"Intervention {intervention} missing 'gas' parameters")
        if 'electricity' not in params:
            raise ValueError(f"Intervention {intervention} missing 'electricity' parameters")
        
        results = {}
        
        # Sample for gas
        gas_params = params['gas']
        results['gas'] = self._sample_from_distribution(
                gas_params, dist_type, n_samples, random_state
            )
        # Handle electricity - skip sampling if all zeros
        elec_params = params['electricity']
        if elec_params['min'] == 0.0 and elec_params['max'] == 0.0:
            # No electricity savings, return zeros without sampling
            results['electricity'] = np.zeros(n_samples)
        else:
            # Sample for electricity
            results['electricity'] = self._sample_from_distribution(
                elec_params, dist_type, n_samples, random_state
            )
        
   
        return results
    <|MERGE_RESOLUTION|>--- conflicted
+++ resolved
@@ -4,14 +4,8 @@
 from dataclasses import dataclass, field
 from typing import Dict, List, Optional, Any
 import numpy as np
-<<<<<<< HEAD
 from .RetrofitPackages import get_intervention_list 
 
-=======
- 
-from typing import Dict
-import numpy as np
->>>>>>> 871ceddd
 
 # # Add logger at the top of your module
 # logger = logging.getLogger(__name__)
